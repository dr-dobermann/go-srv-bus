--- conflicted
+++ resolved
@@ -49,7 +49,8 @@
 type ServiceState uint8
 
 const (
-	SSReady ServiceState = iota
+	SSPrepared ServiceState = iota
+	SSReady
 	SSRunned
 	SSFinished
 	SSFailed
@@ -57,6 +58,7 @@
 
 func (ss ServiceState) String() string {
 	return []string{
+		"Service is prepared to start",
 		"Service Ready to run",
 		"Service is Runned",
 		"Service is Finished",
@@ -295,18 +297,68 @@
 	return nil
 }
 
-<<<<<<< HEAD
-// Start runs ServiceServer if is ready and there are registered
-// Services on it.
-func (ss *ServiceServer) Start(ctx context.Context) error {
-	ss.Lock()
-	defer ss.Unlock()
-=======
+// svcEndingWaiter waits for Servcie completion and sets it state accordingly.
+func (srv *ServiceServer) svcEndingWaiter(ctx context.Context, sChan chan svcState) {
+	for {
+		select {
+		case s := <-sChan:
+			st := SSFinished
+
+			if s.err != nil {
+				_, ok := srv.services[s.srvID]
+				if !ok {
+					panic("service " + s.srvID.String() +
+						" not found on Server " + srv.Name)
+				}
+
+				st = SSFailed
+			}
+
+			if err := srv.services[s.srvID].SetState(st, s.err); err != nil {
+				panic("couldn't set state for service " + s.srvID.String())
+			}
+
+		case <-ctx.Done():
+			close(sChan)
+
+			return
+		}
+	}
+}
+
+func (srv *ServiceServer) svcExecutor(ctx context.Context, sChan chan svcState) {
+	for srv.state == SrvExecutingServices {
+		select {
+		case <-ctx.Done():
+			srv.state = SrvStopped
+			srv.lastError = ctx.Err()
+
+			return
+
+		case <-time.After(1 * time.Second):
+			for _, s := range srv.services {
+				s := s
+
+				if s.State() == SSReady {
+					if err := s.SetState(SSRunned, nil); err != nil {
+						panic("couldn't set state for service " +
+							s.ID().String())
+					}
+
+					go func() {
+						err := s.Run(ctx)
+						sChan <- svcState{s.ID(), err}
+					}()
+				}
+			}
+		}
+	}
+}
+
 // Start runs ServiceServer if is ready and there are registered Services on it.
 func (srv *ServiceServer) Start(ctx context.Context) error {
 	srv.Lock()
 	defer srv.Unlock()
->>>>>>> c3f905f9
 
 	if srv.state != SrvReady ||
 		len(srv.services) == 0 {
@@ -323,66 +375,9 @@
 
 	// start service monitor to mark Failed or Ended services
 	// if it returns non-nil error
-	go func() {
-		for {
-			select {
-			case s := <-sChan:
-				st := SSFinished
-
-				if s.err != nil {
-					_, ok := srv.services[s.srvID]
-					if !ok {
-						panic("service " + s.srvID.String() +
-							" not found on Server " + srv.Name)
-					}
-
-					st = SSFailed
-				}
-
-				if err := srv.services[s.srvID].SetState(st, s.err); err != nil {
-					panic("couldn't set state for service " + s.srvID.String())
-				}
-
-			case <-ctx.Done():
-				close(sChan)
-
-				return
-			}
-		}
-	}()
-
-	go func() {
-		for srv.state == SrvExecutingServices {
-			select {
-			case <-ctx.Done():
-				srv.state = SrvStopped
-				srv.lastError = ctx.Err()
-
-				return
-
-			case <-time.After(1 * time.Second):
-				for _, s := range srv.services {
-					s := s
-
-					if s.State() == SSReady {
-						if err := s.SetState(SSRunned, nil); err != nil {
-							panic("couldn't set state for service " +
-								s.ID().String())
-						}
-
-						go func() {
-							err := s.Run(ctx)
-<<<<<<< HEAD
-							sChan <- svcState{s.Id(), err}
-=======
-							sChan <- srvState{s.ID(), err}
->>>>>>> c3f905f9
-						}()
-					}
-				}
-			}
-		}
-	}()
+	go srv.svcEndingWaiter(ctx, sChan)
+
+	go srv.svcExecutor(ctx, sChan)
 
 	return nil
 }
@@ -390,44 +385,29 @@
 // Stops trying to stop the ServiceServier after all Services
 // finished or failed.
 //
-<<<<<<< HEAD
 // if timeout for stopping is passed, then error returns.
-func (ss *ServiceServer) Stop(ctx context.Context, timeout time.Duration) error {
+func (srv *ServiceServer) Stop(ctx context.Context, timeout time.Duration) error {
 
 	timer := time.After(timeout)
 
-	for !ss.canStop() {
+	for !srv.canStop() {
 		select {
 		case <-ctx.Done():
-			return fmt.Errorf("server %s stopped by context : %w", ss.Name, ctx.Err())
+			return fmt.Errorf("server %s stopped by context : %w", srv.Name, ctx.Err())
 
 		case <-timer:
-			return NewSvcSrvError(ss.Name, "timeout for stopping exceeded", nil)
+			return NewSvcSrvError(srv.Name, "timeout for stopping exceeded", nil)
 
 		default:
-=======
-// if timeout for stipping is passed, then error returns.
-func (srv *ServiceServer) Stop(timeout time.Duration) error {
-	limit := time.Now().Add(timeout)
-	for time.Now().Before(limit) {
-		if srv.canStop() {
-			srv.Lock()
-			srv.state = SrvStopped
-			srv.Unlock()
->>>>>>> c3f905f9
-
-		}
-	}
-
-<<<<<<< HEAD
-	ss.Lock()
-	ss.state = SrvStopped
-	ss.Unlock()
+
+		}
+	}
+
+	srv.Lock()
+	srv.state = SrvStopped
+	srv.Unlock()
 
 	return nil
-=======
-	return NewSvcSrvError(srv.Name, "timeout for stopping exceeded", nil)
->>>>>>> c3f905f9
 }
 
 // ServerStatistics gather and returns the server statistics
@@ -443,8 +423,11 @@
 		st := s.State()
 
 		switch st {
+		case SSPrepared:
+			stat.Prepared++
+
 		case SSReady:
-			break
+			stat.Ready++
 
 		case SSRunned:
 			stat.Runned++
@@ -463,14 +446,9 @@
 	return *stat
 }
 
-<<<<<<< HEAD
-func (ss *ServiceServer) canStop() bool {
-
-	return len(ss.services) == 0 || ss.Stats().Runned == 0
-=======
 func (srv *ServiceServer) canStop() bool {
-	return srv.Stats().Runned == 0
->>>>>>> c3f905f9
+
+	return len(srv.services) == 0 || srv.Stats().Runned == 0
 }
 
 // ServerStatistics represents status information.
@@ -478,6 +456,8 @@
 	SrvName    string
 	State      ServerState
 	Registered int
+	Prepared   int
+	Ready      int
 	Runned     int
 	Ended      int
 	Failed     int
@@ -491,12 +471,16 @@
 		"Service Server %s Statistics\n"+
 			"================================================\n"+
 			"  State : %s\n"+
-			"  Registered Services    : %d\n"+
-			"  Runned Services        : %d (%v)\n"+
-			"  Ended Services         : %d (%v)\n"+
-			"  Failed Services        : %d (%v)\n",
+			"  Registered Services       : %d\n"+
+			"  Services not ready to run : %d\n"+
+			"  Services, ready to run    : %d\n"+
+			"  Runned Services           : %d (%v)\n"+
+			"  Ended Services            : %d (%v)\n"+
+			"  Failed Services           : %d (%v)\n",
 		srv.SrvName, srv.State.String(),
 		srv.Registered,
+		srv.Prepared,
+		srv.Ready,
 		srv.Runned, srv.RunnedSvc,
 		srv.Ended, srv.EndedSvc,
 		srv.Failed, srv.FailedSvc)
